--- conflicted
+++ resolved
@@ -21,19 +21,9 @@
 class MultiMethod(object):
     instances = {}
 
-<<<<<<< HEAD
-    def __new__(cls, name, dispatchfn):
-        if name in cls.instances:
-            return cls.instances[name]
-        else:
-            return object.__new__(cls, name, dispatchfn)
-
-    def __init__(self, name, dispatchfn):
-=======
     def __init__(self, name, dispatchfn, ns):
         name = '%s.%s' % (ns, name)
 
->>>>>>> 13e5871f
         if not callable(dispatchfn):
             raise TypeError('dispatchfn must be callable')
 
